--- conflicted
+++ resolved
@@ -8,11 +8,7 @@
     <AssemblyName>auto_dial</AssemblyName>
     <Authors>Nyingi Maina</Authors>
     <Company>Jattac Computing Company</Company>
-<<<<<<< HEAD
-    <Version>1.4.2</Version>
-=======
     <Version>1.5.0</Version>
->>>>>>> 63d6b5a4
     <Description>A library to take away the mundane task of always manually configuring dependency injection for you dotnet apps.</Description>
     <RepositoryUrl>https://github.com/nyingimaina/auto_dial</RepositoryUrl>
     <PackageTags>dependency-injection, auto-registration, DI, .NET, .NET-8, service-registration, IoC, inversion-of-control, automatic-dependency-injection, constructor-injection, service-lifetime, scoped-services, singleton-services, transient-services, .NET-library, IoC-container, service-factory, type-registration, DI-container, framework, extensibility</PackageTags>
